package abci_test

import (
	"math/rand"
	"testing"

	"cosmossdk.io/log"
	"cosmossdk.io/math"
	storetypes "cosmossdk.io/store/types"
	cometabci "github.com/cometbft/cometbft/abci/types"
	"github.com/cosmos/cosmos-sdk/testutil"
	sdk "github.com/cosmos/cosmos-sdk/types"
	"github.com/stretchr/testify/suite"

	"github.com/skip-mev/block-sdk/abci"
	signer_extraction "github.com/skip-mev/block-sdk/adapters/signer_extraction_adapter"
	"github.com/skip-mev/block-sdk/block"
	"github.com/skip-mev/block-sdk/block/proposals"
	testutils "github.com/skip-mev/block-sdk/testutils"
)

type ProposalsTestSuite struct {
	suite.Suite
	ctx sdk.Context
	key *storetypes.KVStoreKey

	encodingConfig testutils.EncodingConfig
	random         *rand.Rand
	accounts       []testutils.Account
	gasTokenDenom  string
}

func TestBlockBusterTestSuite(t *testing.T) {
	suite.Run(t, new(ProposalsTestSuite))
}

func (s *ProposalsTestSuite) SetupTest() {
	// Set up basic TX encoding config.
	s.encodingConfig = testutils.CreateTestEncodingConfig()

	// Create a few random accounts
	s.random = rand.New(rand.NewSource(1))
	s.accounts = testutils.RandomAccounts(s.random, 5)
	s.gasTokenDenom = "stake"

	s.key = storetypes.NewKVStoreKey("test")
	testCtx := testutil.DefaultContextWithDB(s.T(), s.key, storetypes.NewTransientStoreKey("transient_test"))
	s.ctx = testCtx.Ctx.WithIsCheckTx(true)
}

func (s *ProposalsTestSuite) SetupSubTest() {
	s.setBlockParams(1000000000000, 1000000000000)
}

func (s *ProposalsTestSuite) TestPrepareProposal() {
	s.Run("can prepare a proposal with no transactions", func() {
		// Set up the default lane with no transactions
		defaultLane := s.setUpStandardLane(math.LegacyMustNewDecFromStr("1"), nil)

		proposalHandler := s.setUpProposalHandlers([]block.Lane{defaultLane}).PrepareProposalHandler()

		resp, err := proposalHandler(s.ctx, &cometabci.RequestPrepareProposal{})
		s.Require().NoError(err)
		s.Require().NotNil(resp)
		s.Require().Equal(1, len(resp.Txs))

		info := s.getProposalInfo(resp.Txs[0])
		s.Require().NotNil(info)
		s.Require().Equal(0, len(info.TxsByLane))

		maxBlockSize, maxGasLimit := proposals.GetBlockLimits(s.ctx)
		s.Require().Equal(maxBlockSize, info.MaxBlockSize)
		s.Require().Equal(maxGasLimit, info.MaxGasLimit)

		s.Require().LessOrEqual(info.BlockSize, info.MaxBlockSize)
		s.Require().LessOrEqual(info.GasLimit, info.MaxGasLimit)
	})

	s.Run("can build a proposal with a single tx from the lane", func() {
		// Create a random transaction that will be inserted into the default lane
		tx, err := testutils.CreateRandomTx(
			s.encodingConfig.TxConfig,
			s.accounts[0],
			0,
			1,
			0,
			1,
			sdk.NewCoin(s.gasTokenDenom, math.NewInt(1000000)),
		)
		s.Require().NoError(err)

		// Set up the default lane
		defaultLane := s.setUpStandardLane(math.LegacyMustNewDecFromStr("1"), map[sdk.Tx]bool{tx: true})
		s.Require().NoError(defaultLane.Insert(sdk.Context{}, tx))

		proposalHandler := s.setUpProposalHandlers([]block.Lane{defaultLane}).PrepareProposalHandler()
		resp, err := proposalHandler(s.ctx, &cometabci.RequestPrepareProposal{})
		s.Require().NotNil(resp)
		s.Require().NoError(err)

		proposal := s.getTxBytes(tx)
		s.Require().Equal(2, len(resp.Txs))
		s.Require().Equal(proposal, resp.Txs[1:])

		info := s.getProposalInfo(resp.Txs[0])
		s.Require().NotNil(info)
		s.Require().Equal(1, len(info.TxsByLane))
		s.Require().Equal(uint64(1), info.TxsByLane[defaultLane.Name()])

		maxBlockSize, maxGasLimit := proposals.GetBlockLimits(s.ctx)
		s.Require().Equal(maxBlockSize, info.MaxBlockSize)
		s.Require().Equal(maxGasLimit, info.MaxGasLimit)

		s.Require().LessOrEqual(info.BlockSize, info.MaxBlockSize)
		s.Require().LessOrEqual(info.GasLimit, info.MaxGasLimit)
	})

	s.Run("can build a proposal with multiple txs from the lane", func() {
		// Create a random transaction that will be inserted into the default lane
		tx1, err := testutils.CreateRandomTx(
			s.encodingConfig.TxConfig,
			s.accounts[0],
			0,
			1,
			0,
			1,
			sdk.NewCoin(s.gasTokenDenom, math.NewInt(1000000)),
		)
		s.Require().NoError(err)

		// Create a second random transaction that will be inserted into the default lane
		tx2, err := testutils.CreateRandomTx(
			s.encodingConfig.TxConfig,
			s.accounts[1],
			1,
			1,
			0,
			1,
			sdk.NewCoin(s.gasTokenDenom, math.NewInt(200000000)),
		)
		s.Require().NoError(err)

		// Set up the default lane with both transactions passing
		defaultLane := s.setUpStandardLane(math.LegacyMustNewDecFromStr("1"), map[sdk.Tx]bool{tx1: true, tx2: true})
		s.Require().NoError(defaultLane.Insert(sdk.Context{}, tx1))
		s.Require().NoError(defaultLane.Insert(sdk.Context{}, tx2))

		proposalHandler := s.setUpProposalHandlers([]block.Lane{defaultLane}).PrepareProposalHandler()
		resp, err := proposalHandler(s.ctx, &cometabci.RequestPrepareProposal{})
		s.Require().NotNil(resp)
		s.Require().NoError(err)

		proposal := s.getTxBytes(tx2, tx1)
		s.Require().Equal(3, len(resp.Txs))
		s.Require().Equal(proposal, resp.Txs[1:])

		info := s.getProposalInfo(resp.Txs[0])
		s.Require().NotNil(info)
		s.Require().Equal(1, len(info.TxsByLane))
		s.Require().Equal(uint64(2), info.TxsByLane[defaultLane.Name()])

		maxBlockSize, maxGasLimit := proposals.GetBlockLimits(s.ctx)
		s.Require().Equal(maxBlockSize, info.MaxBlockSize)
		s.Require().Equal(maxGasLimit, info.MaxGasLimit)

		s.Require().LessOrEqual(info.BlockSize, info.MaxBlockSize)
		s.Require().LessOrEqual(info.GasLimit, info.MaxGasLimit)
	})

	s.Run("can build a proposal with single tx with other that fails", func() {
		// Create a random transaction that will be inserted into the default lane
		tx1, err := testutils.CreateRandomTx(
			s.encodingConfig.TxConfig,
			s.accounts[0],
			0,
			1,
			0,
			1,
			sdk.NewCoin(s.gasTokenDenom, math.NewInt(1000000)),
		)
		s.Require().NoError(err)

		// Create a second random transaction that will be inserted into the default lane
		tx2, err := testutils.CreateRandomTx(
			s.encodingConfig.TxConfig,
			s.accounts[1],
			1,
			1,
			0,
			1,
			sdk.NewCoin(s.gasTokenDenom, math.NewInt(200000000)),
		)
		s.Require().NoError(err)

		// Set up the default lane with both transactions passing
		defaultLane := s.setUpStandardLane(math.LegacyMustNewDecFromStr("1"), map[sdk.Tx]bool{tx1: true, tx2: false})
		s.Require().NoError(defaultLane.Insert(sdk.Context{}, tx1))
		s.Require().NoError(defaultLane.Insert(sdk.Context{}, tx2))

		proposalHandler := s.setUpProposalHandlers([]block.Lane{defaultLane}).PrepareProposalHandler()
		resp, err := proposalHandler(s.ctx, &cometabci.RequestPrepareProposal{})
		s.Require().NotNil(resp)
		s.Require().NoError(err)

		proposal := s.getTxBytes(tx1)
		s.Require().Equal(2, len(resp.Txs))
		s.Require().Equal(proposal, resp.Txs[1:])

		info := s.getProposalInfo(resp.Txs[0])
		s.Require().NotNil(info)
		s.Require().Equal(1, len(info.TxsByLane))
		s.Require().Equal(uint64(1), info.TxsByLane[defaultLane.Name()])

		maxBlockSize, maxGasLimit := proposals.GetBlockLimits(s.ctx)
		s.Require().Equal(maxBlockSize, info.MaxBlockSize)
		s.Require().Equal(maxGasLimit, info.MaxGasLimit)

		s.Require().LessOrEqual(info.BlockSize, info.MaxBlockSize)
		s.Require().LessOrEqual(info.GasLimit, info.MaxGasLimit)
	})

	s.Run("can build a proposal an empty proposal with multiple lanes", func() {
		mevLane := s.setUpTOBLane(math.LegacyMustNewDecFromStr("0.5"), nil)
		defaultLane := s.setUpStandardLane(math.LegacyMustNewDecFromStr("0.5"), nil)

		proposalHandler := s.setUpProposalHandlers([]block.Lane{mevLane, defaultLane}).PrepareProposalHandler()

		resp, err := proposalHandler(s.ctx, &cometabci.RequestPrepareProposal{})
		s.Require().NoError(err)
		s.Require().NotNil(resp)

		s.Require().Equal(1, len(resp.Txs))

		info := s.getProposalInfo(resp.Txs[0])
		s.Require().NotNil(info)
		s.Require().Equal(0, len(info.TxsByLane))

		maxBlockSize, maxGasLimit := proposals.GetBlockLimits(s.ctx)
		s.Require().Equal(maxBlockSize, info.MaxBlockSize)
		s.Require().Equal(maxGasLimit, info.MaxGasLimit)

		s.Require().LessOrEqual(info.BlockSize, info.MaxBlockSize)
		s.Require().LessOrEqual(info.GasLimit, info.MaxGasLimit)
	})

	s.Run("can build a proposal with transactions from a single lane given multiple lanes", func() {
		// Create a bid tx that includes a single bundled tx
		tx, bundleTxs, err := testutils.CreateAuctionTx(
			s.encodingConfig.TxConfig,
			s.accounts[0],
			sdk.NewCoin(s.gasTokenDenom, math.NewInt(1000000)),
			0,
			0,
			s.accounts[0:1],
			100,
		)
		s.Require().NoError(err)

		// Set up the TOB lane with the bid tx and the bundled tx
		mevLane := s.setUpTOBLane(math.LegacyMustNewDecFromStr("0.5"), map[sdk.Tx]bool{
			tx:           true,
			bundleTxs[0]: true,
		})
		s.Require().NoError(mevLane.Insert(sdk.Context{}, tx))

		defaultLane := s.setUpStandardLane(math.LegacyMustNewDecFromStr("0.5"), nil)

		proposalHandler := s.setUpProposalHandlers([]block.Lane{mevLane, defaultLane}).PrepareProposalHandler()

		resp, err := proposalHandler(s.ctx, &cometabci.RequestPrepareProposal{})
		s.Require().NoError(err)
		s.Require().NotNil(resp)

		proposal := s.getTxBytes(tx, bundleTxs[0])
		s.Require().Equal(3, len(resp.Txs))
		s.Require().Equal(proposal, resp.Txs[1:])

		info := s.getProposalInfo(resp.Txs[0])
		s.Require().NotNil(info)
		s.Require().Equal(1, len(info.TxsByLane))
		s.Require().Equal(uint64(2), info.TxsByLane[mevLane.Name()])

		maxBlockSize, maxGasLimit := proposals.GetBlockLimits(s.ctx)
		s.Require().Equal(maxBlockSize, info.MaxBlockSize)
		s.Require().Equal(maxGasLimit, info.MaxGasLimit)

		s.Require().LessOrEqual(info.BlockSize, info.MaxBlockSize)
		s.Require().LessOrEqual(info.GasLimit, info.MaxGasLimit)
	})

	s.Run("can ignore txs that are already included in a proposal", func() {
		// Create a bid tx that includes a single bundled tx
		tx, bundleTxs, err := testutils.CreateAuctionTx(
			s.encodingConfig.TxConfig,
			s.accounts[0],
			sdk.NewCoin(s.gasTokenDenom, math.NewInt(1000000)),
			0,
			0,
			s.accounts[0:1],
			100,
		)
		s.Require().NoError(err)

		// Set up the TOB lane with the bid tx and the bundled tx
		mevLane := s.setUpTOBLane(math.LegacyMustNewDecFromStr("0.5"), map[sdk.Tx]bool{
			tx:           true,
			bundleTxs[0]: true,
		})
		s.Require().NoError(mevLane.Insert(sdk.Context{}, tx))

		// Set up the default lane with the bid tx and the bundled tx
		defaultLane := s.setUpStandardLane(math.LegacyMustNewDecFromStr("0.5"), map[sdk.Tx]bool{
			tx:           true,
			bundleTxs[0]: true,
		})
		s.Require().NoError(defaultLane.Insert(sdk.Context{}, tx))
		s.Require().NoError(defaultLane.Insert(sdk.Context{}, bundleTxs[0]))

		proposalHandler := s.setUpProposalHandlers([]block.Lane{mevLane, defaultLane}).PrepareProposalHandler()

		resp, err := proposalHandler(s.ctx, &cometabci.RequestPrepareProposal{})
		s.Require().NoError(err)
		s.Require().NotNil(resp)

		proposal := s.getTxBytes(tx, bundleTxs[0])
		s.Require().Equal(3, len(resp.Txs))
		s.Require().Equal(proposal, resp.Txs[1:])

		info := s.getProposalInfo(resp.Txs[0])
		s.Require().NotNil(info)
		s.Require().Equal(1, len(info.TxsByLane))
		s.Require().Equal(uint64(2), info.TxsByLane[mevLane.Name()])

		maxBlockSize, maxGasLimit := proposals.GetBlockLimits(s.ctx)
		s.Require().Equal(maxBlockSize, info.MaxBlockSize)
		s.Require().Equal(maxGasLimit, info.MaxGasLimit)

		s.Require().LessOrEqual(info.BlockSize, info.MaxBlockSize)
		s.Require().LessOrEqual(info.GasLimit, info.MaxGasLimit)
	})

	s.Run("can build a proposal where first lane has failing tx and second lane has a valid tx", func() {
		// Create a bid tx that includes a single bundled tx
		tx, bundleTxs, err := testutils.CreateAuctionTx(
			s.encodingConfig.TxConfig,
			s.accounts[0],
			sdk.NewCoin(s.gasTokenDenom, math.NewInt(1000000)),
			0,
			0,
			s.accounts[0:1],
			100,
		)
		s.Require().NoError(err)

		// Set up the TOB lane with the bid tx and the bundled tx
		mevLane := s.setUpTOBLane(math.LegacyMustNewDecFromStr("0.5"), map[sdk.Tx]bool{
			tx:           false,
			bundleTxs[0]: true,
		})
		s.Require().NoError(mevLane.Insert(sdk.Context{}, tx))

		// Set up the default lane with the bid tx and the bundled tx
		defaultLane := s.setUpStandardLane(math.LegacyMustNewDecFromStr("0"), map[sdk.Tx]bool{
			// Even though this passes it should not include it in the proposal because it is in the ignore list
			tx:           true,
			bundleTxs[0]: true,
		})
		s.Require().NoError(defaultLane.Insert(sdk.Context{}, tx))
		s.Require().NoError(defaultLane.Insert(sdk.Context{}, bundleTxs[0]))

		proposalHandler := s.setUpProposalHandlers([]block.Lane{mevLane, defaultLane}).PrepareProposalHandler()

		resp, err := proposalHandler(s.ctx, &cometabci.RequestPrepareProposal{})
		s.Require().NoError(err)
		s.Require().NotNil(resp)

		proposal := s.getTxBytes(bundleTxs[0])
		s.Require().Equal(2, len(resp.Txs))
		s.Require().Equal(proposal, resp.Txs[1:])

		info := s.getProposalInfo(resp.Txs[0])
		s.Require().NotNil(info)
		s.Require().Equal(1, len(info.TxsByLane))
		s.Require().Equal(uint64(1), info.TxsByLane[defaultLane.Name()])

		maxBlockSize, maxGasLimit := proposals.GetBlockLimits(s.ctx)
		s.Require().Equal(maxBlockSize, info.MaxBlockSize)
		s.Require().Equal(maxGasLimit, info.MaxGasLimit)

		s.Require().LessOrEqual(info.BlockSize, info.MaxBlockSize)
		s.Require().LessOrEqual(info.GasLimit, info.MaxGasLimit)
	})

	s.Run("can build a proposal where first lane cannot fit txs but second lane can", func() {
		// Create a bid tx that includes a single bundled tx
		tx, bundleTxs, err := testutils.CreateAuctionTx(
			s.encodingConfig.TxConfig,
			s.accounts[0],
			sdk.NewCoin(s.gasTokenDenom, math.NewInt(1000000)),
			0,
			0,
			s.accounts[0:1],
			100,
		)
		s.Require().NoError(err)

		// Set up the TOB lane with the bid tx and the bundled tx
		mevLane := s.setUpTOBLane(math.LegacyMustNewDecFromStr("0.5"), map[sdk.Tx]bool{
			tx:           true,
			bundleTxs[0]: true,
		})
		s.Require().NoError(mevLane.Insert(sdk.Context{}, tx))

		// Set up the default lane with the bid tx and the bundled tx
		defaultLane := s.setUpStandardLane(math.LegacyMustNewDecFromStr("0.0"), map[sdk.Tx]bool{
			// Even though this passes it should not include it in the proposal because it is in the ignore list
			tx:           true,
			bundleTxs[0]: true,
		})
		s.Require().NoError(defaultLane.Insert(sdk.Context{}, tx))
		s.Require().NoError(defaultLane.Insert(sdk.Context{}, bundleTxs[0]))

		proposalHandler := s.setUpProposalHandlers([]block.Lane{mevLane, defaultLane}).PrepareProposalHandler()
		proposal := s.getTxBytes(tx, bundleTxs[0])
		size := int64(len(proposal[0]) - 1)

		s.setBlockParams(10000000, size)
		resp, err := proposalHandler(s.ctx, &cometabci.RequestPrepareProposal{})
		s.Require().NoError(err)
		s.Require().NotNil(resp)

		s.Require().Equal(2, len(resp.Txs))
		s.Require().Equal(proposal[1:], resp.Txs[1:])

		info := s.getProposalInfo(resp.Txs[0])
		s.Require().NotNil(info)
		s.Require().Equal(1, len(info.TxsByLane))
		s.Require().Equal(uint64(1), info.TxsByLane[defaultLane.Name()])

		maxBlockSize, maxGasLimit := proposals.GetBlockLimits(s.ctx)
		s.Require().Equal(maxBlockSize, info.MaxBlockSize)
		s.Require().Equal(maxGasLimit, info.MaxGasLimit)

		s.Require().LessOrEqual(info.BlockSize, info.MaxBlockSize)
		s.Require().LessOrEqual(info.GasLimit, info.MaxGasLimit)
	})

	s.Run("can build a proposal with single tx from middle lane", func() {
		mevLane := s.setUpTOBLane(math.LegacyMustNewDecFromStr("0.25"), nil)

		freeTx, err := testutils.CreateFreeTx(
			s.encodingConfig.TxConfig,
			s.accounts[0],
			0,
			0,
			"test",
			sdk.NewCoin(s.gasTokenDenom, math.NewInt(1000000)),
			sdk.NewCoin(s.gasTokenDenom, math.NewInt(1000000)),
		)
		s.Require().NoError(err)

		defaultLane := s.setUpStandardLane(math.LegacyMustNewDecFromStr("0.0"), map[sdk.Tx]bool{
			freeTx: true,
		})
		s.Require().NoError(defaultLane.Insert(sdk.Context{}, freeTx))

		freeLane := s.setUpFreeLane(math.LegacyMustNewDecFromStr("0.25"), map[sdk.Tx]bool{
			freeTx: true,
		})
		s.Require().NoError(freeLane.Insert(sdk.Context{}, freeTx))

		proposalHandler := s.setUpProposalHandlers([]block.Lane{mevLane, freeLane, defaultLane}).PrepareProposalHandler()

		proposal := s.getTxBytes(freeTx)

		resp, err := proposalHandler(s.ctx, &cometabci.RequestPrepareProposal{})
		s.Require().NoError(err)
		s.Require().NotNil(resp)

		s.Require().Equal(2, len(resp.Txs))
		s.Require().Equal(proposal, resp.Txs[1:])

		info := s.getProposalInfo(resp.Txs[0])
		s.Require().NotNil(info)
		s.Require().Equal(1, len(info.TxsByLane))
		s.Require().Equal(uint64(1), info.TxsByLane[freeLane.Name()])

		maxBlockSize, maxGasLimit := proposals.GetBlockLimits(s.ctx)
		s.Require().Equal(maxBlockSize, info.MaxBlockSize)
		s.Require().Equal(maxGasLimit, info.MaxGasLimit)

		s.Require().LessOrEqual(info.BlockSize, info.MaxBlockSize)
		s.Require().LessOrEqual(info.GasLimit, info.MaxGasLimit)
	})

	s.Run("transaction from every lane", func() {
		// Create a bid tx that includes a single bundled tx
		tx, bundleTxs, err := testutils.CreateAuctionTx(
			s.encodingConfig.TxConfig,
			s.accounts[0],
			sdk.NewCoin(s.gasTokenDenom, math.NewInt(1000000)),
			0,
			0,
			s.accounts[0:4],
			100,
		)
		s.Require().NoError(err)

		// Create a normal tx
		normalTx, err := testutils.CreateRandomTx(
			s.encodingConfig.TxConfig,
			s.accounts[1],
			0,
			0,
			0,
			1,
			sdk.NewCoin(s.gasTokenDenom, math.NewInt(1000000)),
		)
		s.Require().NoError(err)

		// Create a free tx
		freeTx, err := testutils.CreateFreeTx(
			s.encodingConfig.TxConfig,
			s.accounts[2],
			0,
			0,
			"test",
			sdk.NewCoin(s.gasTokenDenom, math.NewInt(1000000)),
			sdk.NewCoin(s.gasTokenDenom, math.NewInt(1000000)),
		)
		s.Require().NoError(err)

		mevLane := s.setUpTOBLane(math.LegacyMustNewDecFromStr("0.25"), map[sdk.Tx]bool{
			tx:           true,
			bundleTxs[0]: true,
			bundleTxs[1]: true,
			bundleTxs[2]: true,
			bundleTxs[3]: true,
		})
		mevLane.Insert(sdk.Context{}, tx)

		defaultLane := s.setUpStandardLane(math.LegacyMustNewDecFromStr("0.0"), map[sdk.Tx]bool{
			normalTx: true,
		})
		defaultLane.Insert(sdk.Context{}, normalTx)

		freeLane := s.setUpFreeLane(math.LegacyMustNewDecFromStr("0.25"), map[sdk.Tx]bool{
			freeTx: true,
		})
		freeLane.Insert(sdk.Context{}, freeTx)

		proposalHandler := s.setUpProposalHandlers([]block.Lane{mevLane, freeLane, defaultLane}).PrepareProposalHandler()
		proposal := s.getTxBytes(tx, bundleTxs[0], bundleTxs[1], bundleTxs[2], bundleTxs[3], freeTx, normalTx)

		resp, err := proposalHandler(s.ctx, &cometabci.RequestPrepareProposal{})
		s.Require().NoError(err)
		s.Require().NotNil(resp)

		s.Require().Equal(8, len(resp.Txs))
		s.Require().Equal(proposal, resp.Txs[1:])

		info := s.getProposalInfo(resp.Txs[0])
		s.Require().NotNil(info)
		s.Require().Equal(3, len(info.TxsByLane))
		s.Require().Equal(uint64(1), info.TxsByLane[freeLane.Name()])
		s.Require().Equal(uint64(5), info.TxsByLane[mevLane.Name()])
		s.Require().Equal(uint64(1), info.TxsByLane[defaultLane.Name()])

		maxBlockSize, maxGasLimit := proposals.GetBlockLimits(s.ctx)
		s.Require().Equal(maxBlockSize, info.MaxBlockSize)
		s.Require().Equal(maxGasLimit, info.MaxGasLimit)

		s.Require().LessOrEqual(info.BlockSize, info.MaxBlockSize)
		s.Require().LessOrEqual(info.GasLimit, info.MaxGasLimit)
	})

	s.Run("can build a proposal where first lane does not have enough gas but second lane does", func() {
		// set up the gas block limit for the proposal
		s.setBlockParams(100, 1000000000)

		// Create a bid tx that includes a single bundled tx
		tx, bundleTxs, err := testutils.CreateAuctionTx(
			s.encodingConfig.TxConfig,
			s.accounts[0],
			sdk.NewCoin(s.gasTokenDenom, math.NewInt(1000000)),
			0,
			0,
			s.accounts[0:1],
			51,
		)
		s.Require().NoError(err)

		// Set up the TOB lane with the bid tx and the bundled tx
		mevLane := s.setUpTOBLane(math.LegacyMustNewDecFromStr("0.5"), map[sdk.Tx]bool{
			tx:           true,
			bundleTxs[0]: true,
		})
		s.Require().NoError(mevLane.Insert(sdk.Context{}, tx))

		// create a random tx to be included in the default lane
		normalTx, err := testutils.CreateRandomTx(
			s.encodingConfig.TxConfig,
			s.accounts[1],
			0,
			0,
			0,
			100, // This should consume all of the block limit
			sdk.NewCoin(s.gasTokenDenom, math.NewInt(1000000)),
		)
		s.Require().NoError(err)

		defaultLane := s.setUpStandardLane(math.LegacyMustNewDecFromStr("0.0"), map[sdk.Tx]bool{
			normalTx: true,
		})
		s.Require().NoError(defaultLane.Insert(sdk.Context{}, normalTx))

		proposalHandler := s.setUpProposalHandlers([]block.Lane{mevLane, defaultLane}).PrepareProposalHandler()
		proposal := s.getTxBytes(tx, bundleTxs[0], normalTx)

		// Should be theoretically sufficient to fit the bid tx and the bundled tx + normal tx
		resp, err := proposalHandler(s.ctx, &cometabci.RequestPrepareProposal{})
		s.Require().NoError(err)
		s.Require().NotNil(resp)

		s.Require().Equal(2, len(resp.Txs))
		s.Require().Equal(proposal[2:], resp.Txs[1:])

		info := s.getProposalInfo(resp.Txs[0])
		s.Require().NotNil(info)
		s.Require().Equal(1, len(info.TxsByLane))
		s.Require().Equal(uint64(1), info.TxsByLane[defaultLane.Name()])

		maxBlockSize, maxGasLimit := proposals.GetBlockLimits(s.ctx)
		s.Require().Equal(maxBlockSize, info.MaxBlockSize)
		s.Require().Equal(maxGasLimit, info.MaxGasLimit)

		s.Require().LessOrEqual(info.BlockSize, info.MaxBlockSize)
		s.Require().LessOrEqual(info.GasLimit, info.MaxGasLimit)
	})
}

func (s *ProposalsTestSuite) TestPrepareProposalEdgeCases() {
	s.Run("can build a proposal if a lane panics first", func() {
		panicLane := s.setUpPanicLane(math.LegacyMustNewDecFromStr("0.25"))

		tx, err := testutils.CreateRandomTx(
			s.encodingConfig.TxConfig,
			s.accounts[0],
			0,
			0,
			0,
			1,
			sdk.NewCoin(s.gasTokenDenom, math.NewInt(1000000)),
		)
		s.Require().NoError(err)

		defaultLane := s.setUpStandardLane(math.LegacyMustNewDecFromStr("0.0"), map[sdk.Tx]bool{
			tx: true,
		})
		s.Require().NoError(defaultLane.Insert(sdk.Context{}, tx))

		mempool := block.NewLanedMempool(log.NewTestLogger(s.T()), false, panicLane, defaultLane)

		proposalHandler := abci.NewProposalHandler(
			log.NewTestLogger(s.T()),
			s.encodingConfig.TxConfig.TxDecoder(),
			s.encodingConfig.TxConfig.TxEncoder(),
			mempool,
		).PrepareProposalHandler()

		resp, err := proposalHandler(s.ctx, &cometabci.RequestPrepareProposal{})
		s.Require().NoError(err)
		s.Require().NotNil(resp)

		proposal := s.getTxBytes(tx)
		s.Require().Equal(2, len(resp.Txs))
		s.Require().Equal(proposal, resp.Txs[1:])

		info := s.getProposalInfo(resp.Txs[0])
		s.Require().NotNil(info)
		s.Require().Equal(1, len(info.TxsByLane))
		s.Require().Equal(uint64(1), info.TxsByLane[defaultLane.Name()])

		maxBlockSize, maxGasLimit := proposals.GetBlockLimits(s.ctx)
		s.Require().Equal(maxBlockSize, info.MaxBlockSize)
		s.Require().Equal(maxGasLimit, info.MaxGasLimit)

		s.Require().LessOrEqual(info.BlockSize, info.MaxBlockSize)
		s.Require().LessOrEqual(info.GasLimit, info.MaxGasLimit)
	})

	s.Run("can build a proposal if second lane panics", func() {
		panicLane := s.setUpPanicLane(math.LegacyMustNewDecFromStr("0.25"))

		tx, err := testutils.CreateRandomTx(
			s.encodingConfig.TxConfig,
			s.accounts[0],
			0,
			0,
			0,
			1,
			sdk.NewCoin(s.gasTokenDenom, math.NewInt(1000000)),
		)
		s.Require().NoError(err)

		defaultLane := s.setUpStandardLane(math.LegacyMustNewDecFromStr("0.0"), map[sdk.Tx]bool{
			tx: true,
		})
		s.Require().NoError(defaultLane.Insert(sdk.Context{}, tx))

		mempool := block.NewLanedMempool(log.NewTestLogger(s.T()), false, defaultLane, panicLane)

		proposalHandler := abci.NewProposalHandler(
			log.NewTestLogger(s.T()),
			s.encodingConfig.TxConfig.TxDecoder(),
			s.encodingConfig.TxConfig.TxEncoder(),
			mempool,
		).PrepareProposalHandler()

		resp, err := proposalHandler(s.ctx, &cometabci.RequestPrepareProposal{})
		s.Require().NoError(err)
		s.Require().NotNil(resp)

		proposal := s.getTxBytes(tx)
		s.Require().Equal(2, len(resp.Txs))
		s.Require().Equal(proposal, resp.Txs[1:])

		info := s.getProposalInfo(resp.Txs[0])
		s.Require().NotNil(info)
		s.Require().Equal(1, len(info.TxsByLane))
		s.Require().Equal(uint64(1), info.TxsByLane[defaultLane.Name()])

		maxBlockSize, maxGasLimit := proposals.GetBlockLimits(s.ctx)
		s.Require().Equal(maxBlockSize, info.MaxBlockSize)
		s.Require().Equal(maxGasLimit, info.MaxGasLimit)

		s.Require().LessOrEqual(info.BlockSize, info.MaxBlockSize)
		s.Require().LessOrEqual(info.GasLimit, info.MaxGasLimit)
	})

	s.Run("can build a proposal if multiple consecutive lanes panic", func() {
		panicLane := s.setUpPanicLane(math.LegacyMustNewDecFromStr("0.25"))
		panicLane2 := s.setUpPanicLane(math.LegacyMustNewDecFromStr("0.25"))

		tx, err := testutils.CreateRandomTx(
			s.encodingConfig.TxConfig,
			s.accounts[0],
			0,
			0,
			0,
			1,
			sdk.NewCoin(s.gasTokenDenom, math.NewInt(1000000)),
		)
		s.Require().NoError(err)

		defaultLane := s.setUpStandardLane(math.LegacyMustNewDecFromStr("0.0"), map[sdk.Tx]bool{
			tx: true,
		})
		s.Require().NoError(defaultLane.Insert(sdk.Context{}, tx))

		mempool := block.NewLanedMempool(log.NewTestLogger(s.T()), false, panicLane, panicLane2, defaultLane)

		proposalHandler := abci.NewProposalHandler(
			log.NewTestLogger(s.T()),
			s.encodingConfig.TxConfig.TxDecoder(),
			s.encodingConfig.TxConfig.TxEncoder(),
			mempool,
		).PrepareProposalHandler()

		resp, err := proposalHandler(s.ctx, &cometabci.RequestPrepareProposal{})
		s.Require().NoError(err)
		s.Require().NotNil(resp)

		proposal := s.getTxBytes(tx)
		s.Require().Equal(2, len(resp.Txs))
		s.Require().Equal(proposal, resp.Txs[1:])

		info := s.getProposalInfo(resp.Txs[0])
		s.Require().NotNil(info)
		s.Require().Equal(1, len(info.TxsByLane))
		s.Require().Equal(uint64(1), info.TxsByLane[defaultLane.Name()])

		maxBlockSize, maxGasLimit := proposals.GetBlockLimits(s.ctx)
		s.Require().Equal(maxBlockSize, info.MaxBlockSize)
		s.Require().Equal(maxGasLimit, info.MaxGasLimit)

		s.Require().LessOrEqual(info.BlockSize, info.MaxBlockSize)
		s.Require().LessOrEqual(info.GasLimit, info.MaxGasLimit)
	})

	s.Run("can build a proposal if the last few lanes panic", func() {
		panicLane := s.setUpPanicLane(math.LegacyMustNewDecFromStr("0.25"))
		panicLane2 := s.setUpPanicLane(math.LegacyMustNewDecFromStr("0.25"))

		tx, err := testutils.CreateRandomTx(
			s.encodingConfig.TxConfig,
			s.accounts[0],
			0,
			0,
			0,
			1,
			sdk.NewCoin(s.gasTokenDenom, math.NewInt(1000000)),
		)
		s.Require().NoError(err)

		defaultLane := s.setUpStandardLane(math.LegacyMustNewDecFromStr("0.0"), map[sdk.Tx]bool{
			tx: true,
		})
		s.Require().NoError(defaultLane.Insert(sdk.Context{}, tx))

		mempool := block.NewLanedMempool(log.NewTestLogger(s.T()), false, defaultLane, panicLane, panicLane2)

		proposalHandler := abci.NewProposalHandler(
			log.NewTestLogger(s.T()),
			s.encodingConfig.TxConfig.TxDecoder(),
			s.encodingConfig.TxConfig.TxEncoder(),
			mempool,
		).PrepareProposalHandler()

		resp, err := proposalHandler(s.ctx, &cometabci.RequestPrepareProposal{})
		s.Require().NoError(err)
		s.Require().NotNil(resp)

		proposal := s.getTxBytes(tx)
		s.Require().Equal(2, len(resp.Txs))
		s.Require().Equal(proposal, resp.Txs[1:])

		info := s.getProposalInfo(resp.Txs[0])
		s.Require().NotNil(info)
		s.Require().Equal(1, len(info.TxsByLane))
		s.Require().Equal(uint64(1), info.TxsByLane[defaultLane.Name()])

		maxBlockSize, maxGasLimit := proposals.GetBlockLimits(s.ctx)
		s.Require().Equal(maxBlockSize, info.MaxBlockSize)
		s.Require().Equal(maxGasLimit, info.MaxGasLimit)

		s.Require().LessOrEqual(info.BlockSize, info.MaxBlockSize)
		s.Require().LessOrEqual(info.GasLimit, info.MaxGasLimit)
	})
}

func (s *ProposalsTestSuite) TestProcessProposal() {
	s.Run("can process a valid empty proposal", func() {
		mevLane := s.setUpTOBLane(math.LegacyMustNewDecFromStr("0.25"), map[sdk.Tx]bool{})
		freeLane := s.setUpFreeLane(math.LegacyMustNewDecFromStr("0.25"), map[sdk.Tx]bool{})
		defaultLane := s.setUpStandardLane(math.LegacyMustNewDecFromStr("0.0"), map[sdk.Tx]bool{})

		proposalHandler := s.setUpProposalHandlers([]block.Lane{mevLane, freeLane, defaultLane}).ProcessProposalHandler()

		info := s.createProposalInfoBytes(
			0,
			0,
			0,
			0,
			nil,
		)
		proposal := [][]byte{info}

		resp, err := proposalHandler(s.ctx, &cometabci.RequestProcessProposal{Txs: proposal})
		s.Require().NoError(err)
		s.Require().NotNil(resp)
		s.Require().Equal(&cometabci.ResponseProcessProposal{Status: cometabci.ResponseProcessProposal_ACCEPT}, resp)
	})

	s.Run("can process a valid proposal with a single tx", func() {
		// Create a random transaction that will be inserted into the default lane
		tx, err := testutils.CreateRandomTx(
			s.encodingConfig.TxConfig,
			s.accounts[0],
			0,
			0,
			0,
			1,
			sdk.NewCoin(s.gasTokenDenom, math.NewInt(1000000)),
		)
		s.Require().NoError(err)

		// Mev lane
		mevLane := s.setUpTOBLane(math.LegacyMustNewDecFromStr("0.25"), map[sdk.Tx]bool{})
		defaultLane := s.setUpStandardLane(math.LegacyMustNewDecFromStr("0.0"), map[sdk.Tx]bool{
			tx: true,
		})

		proposal := s.createProposal(map[string]uint64{defaultLane.Name(): 1}, tx)

		proposalHandler := s.setUpProposalHandlers([]block.Lane{mevLane, defaultLane}).ProcessProposalHandler()
		resp, err := proposalHandler(s.ctx, &cometabci.RequestProcessProposal{Txs: proposal})
		s.Require().NoError(err)
		s.Require().NotNil(resp)
		s.Require().Equal(&cometabci.ResponseProcessProposal{Status: cometabci.ResponseProcessProposal_ACCEPT}, resp)
	})

	s.Run("can process a valid proposal with txs from multiple lanes", func() {
		// Create a random transaction that will be inserted into the default lane
		tx, err := testutils.CreateRandomTx(
			s.encodingConfig.TxConfig,
			s.accounts[0],
			0,
			0,
			0,
			1,
			sdk.NewCoin(s.gasTokenDenom, math.NewInt(1000000)),
		)
		s.Require().NoError(err)

		// create a bid tx that will be inserted into the mev lane
		bidTx, bundleTxs, err := testutils.CreateAuctionTx(
			s.encodingConfig.TxConfig,
			s.accounts[1],
			sdk.NewCoin(s.gasTokenDenom, math.NewInt(1000000)),
			0,
			0,
			s.accounts[1:2],
			100,
		)
		s.Require().NoError(err)

		// create a free tx that will be inserted into the free lane
		freeTx, err := testutils.CreateFreeTx(
			s.encodingConfig.TxConfig,
			s.accounts[2],
			0,
			0,
			"test",
			sdk.NewCoin(s.gasTokenDenom, math.NewInt(1000000)),
			sdk.NewCoin(s.gasTokenDenom, math.NewInt(1000000)),
		)
		s.Require().NoError(err)

		// Mev lane
		mevLane := s.setUpTOBLane(math.LegacyMustNewDecFromStr("0.25"), map[sdk.Tx]bool{
			bidTx:        true,
			bundleTxs[0]: true,
		})
		freeLane := s.setUpFreeLane(math.LegacyMustNewDecFromStr("0.25"), map[sdk.Tx]bool{
			freeTx: true,
		})
		defaultLane := s.setUpStandardLane(math.LegacyMustNewDecFromStr("0.0"), map[sdk.Tx]bool{
			tx: true,
		})

		proposal := s.createProposal(map[string]uint64{defaultLane.Name(): 1, mevLane.Name(): 2, freeLane.Name(): 1}, bidTx, bundleTxs[0], freeTx, tx)

		proposalHandler := s.setUpProposalHandlers([]block.Lane{mevLane, freeLane, defaultLane}).ProcessProposalHandler()
		resp, err := proposalHandler(s.ctx, &cometabci.RequestProcessProposal{Txs: proposal})
		s.Require().NoError(err)
		s.Require().NotNil(resp)
		s.Require().Equal(&cometabci.ResponseProcessProposal{Status: cometabci.ResponseProcessProposal_ACCEPT}, resp)
	})

	s.Run("rejects a proposal with mismatching block size", func() {
		tx, err := testutils.CreateRandomTx(
			s.encodingConfig.TxConfig,
			s.accounts[0],
			0,
			0,
			0,
			100,
			sdk.NewCoin(s.gasTokenDenom, math.NewInt(1000000)),
		)
		s.Require().NoError(err)

		mevLane := s.setUpTOBLane(math.LegacyMustNewDecFromStr("0.25"), map[sdk.Tx]bool{})
		defaultLane := s.setUpStandardLane(math.LegacyMustNewDecFromStr("0.0"), map[sdk.Tx]bool{
			tx: true,
		})

		proposal := s.createProposal(map[string]uint64{defaultLane.Name(): 1, mevLane.Name(): 0}, tx)

		// modify the block size to be 1
		info := s.getProposalInfo(proposal[0])
		info.BlockSize--
		infoBz, err := info.Marshal()
		s.Require().NoError(err)
		proposal[0] = infoBz

		proposalHandler := s.setUpProposalHandlers([]block.Lane{mevLane, defaultLane}).ProcessProposalHandler()
		resp, err := proposalHandler(s.ctx, &cometabci.RequestProcessProposal{Txs: proposal})
		s.Require().Error(err)
		s.Require().Equal(&cometabci.ResponseProcessProposal{Status: cometabci.ResponseProcessProposal_REJECT}, resp)
	})

	s.Run("rejects a proposal with mismatching gas limit", func() {
		tx, err := testutils.CreateRandomTx(
			s.encodingConfig.TxConfig,
			s.accounts[0],
			0,
			0,
			0,
			100,
			sdk.NewCoin(s.gasTokenDenom, math.NewInt(1000000)),
		)
		s.Require().NoError(err)

		mevLane := s.setUpTOBLane(math.LegacyMustNewDecFromStr("0.25"), map[sdk.Tx]bool{})
		defaultLane := s.setUpStandardLane(math.LegacyMustNewDecFromStr("0.0"), map[sdk.Tx]bool{
			tx: true,
		})

		proposal := s.createProposal(map[string]uint64{defaultLane.Name(): 1, mevLane.Name(): 0}, tx)

		// modify the block size to be 1
		info := s.getProposalInfo(proposal[0])
		info.GasLimit--
		infoBz, err := info.Marshal()
		s.Require().NoError(err)
		proposal[0] = infoBz

		proposalHandler := s.setUpProposalHandlers([]block.Lane{mevLane, defaultLane}).ProcessProposalHandler()
		resp, err := proposalHandler(s.ctx, &cometabci.RequestProcessProposal{Txs: proposal})
		s.Require().Error(err)
		s.Require().Equal(&cometabci.ResponseProcessProposal{Status: cometabci.ResponseProcessProposal_REJECT}, resp)
	})

	s.Run("rejects a proposal with bad txs", func() {
		mevLane := s.setUpTOBLane(math.LegacyMustNewDecFromStr("0.25"), map[sdk.Tx]bool{})
		freeLane := s.setUpFreeLane(math.LegacyMustNewDecFromStr("0.25"), map[sdk.Tx]bool{})
		defaultLane := s.setUpStandardLane(math.LegacyMustNewDecFromStr("0.0"), map[sdk.Tx]bool{})

		proposalHandler := s.setUpProposalHandlers([]block.Lane{mevLane, freeLane, defaultLane}).ProcessProposalHandler()

		info := s.createProposalInfoBytes(
			0,
			0,
			0,
			0,
			map[string]uint64{
				mevLane.Name():     0,
				freeLane.Name():    0,
				defaultLane.Name(): 1,
			},
		)
		proposal := [][]byte{info, {0x01, 0x02, 0x03}}

		resp, err := proposalHandler(s.ctx, &cometabci.RequestProcessProposal{Txs: proposal})
		s.Require().Error(err)
		s.Require().Equal(&cometabci.ResponseProcessProposal{Status: cometabci.ResponseProcessProposal_REJECT}, resp)
	})

	s.Run("rejects a proposal when a lane panics", func() {
		mevLane := s.setUpTOBLane(math.LegacyMustNewDecFromStr("0.25"), map[sdk.Tx]bool{})
		panicLane := s.setUpPanicLane(math.LegacyMustNewDecFromStr("0.0"))

		txbz, err := testutils.CreateRandomTxBz(
			s.encodingConfig.TxConfig,
			s.accounts[0],
			0,
			0,
			0,
			1,
		)
		s.Require().NoError(err)

		proposalHandler := s.setUpProposalHandlers([]block.Lane{mevLane, panicLane}).ProcessProposalHandler()

		info := s.createProposalInfoBytes(
			0,
			0,
			0,
			0,
			map[string]uint64{
				panicLane.Name(): 1,
			},
		)
		proposal := [][]byte{info, txbz}

		resp, err := proposalHandler(s.ctx, &cometabci.RequestProcessProposal{Txs: proposal})
		s.Require().Error(err)
		s.Require().Equal(&cometabci.ResponseProcessProposal{Status: cometabci.ResponseProcessProposal_REJECT}, resp)
	})

	s.Run("can process a invalid proposal (out of order)", func() {
		// Create a random transaction that will be inserted into the default lane
		tx, err := testutils.CreateAuctionTxWithSigners(
			s.encodingConfig.TxConfig,
			s.accounts[0],
			sdk.NewCoin(s.gasTokenDenom, math.NewInt(1000000)),
			0,
			1,
			nil,
		)
		s.Require().NoError(err)

		// Create a random transaction that will be inserted into the default lane
		tx2, err := testutils.CreateRandomTx(
			s.encodingConfig.TxConfig,
			s.accounts[2],
			0,
			1,
			0,
			1,
			sdk.NewCoin(s.gasTokenDenom, math.NewInt(2000000)),
		)
		s.Require().NoError(err)

		// Mev lane
		mevLane := s.setUpTOBLane(math.LegacyMustNewDecFromStr("0.0"), map[sdk.Tx]bool{tx: true})

		// Set up the default lane
		defaultLane := s.setUpStandardLane(math.LegacyMustNewDecFromStr("0.0"), map[sdk.Tx]bool{tx2: true})
		s.Require().NoError(defaultLane.Insert(sdk.Context{}, tx))

		proposal := s.createProposal(map[string]uint64{defaultLane.Name(): 1, mevLane.Name(): 1}, tx2, tx)

		proposalHandler := s.setUpProposalHandlers([]block.Lane{mevLane, defaultLane}).ProcessProposalHandler()
		resp, err := proposalHandler(s.ctx, &cometabci.RequestProcessProposal{Txs: proposal})
		s.Require().NotNil(resp)
		s.Require().Error(err)
	})

	s.Run("can process a invalid proposal where first lane is valid second is not", func() {
		bidTx, bundle, err := testutils.CreateAuctionTx(
			s.encodingConfig.TxConfig,
			s.accounts[0],
			sdk.NewCoin(s.gasTokenDenom, math.NewInt(1000000)),
			0,
			1,
			s.accounts[0:2],
			10,
		)
		s.Require().NoError(err)

		normalTx, err := testutils.CreateRandomTx(
			s.encodingConfig.TxConfig,
			s.accounts[1],
			0,
			1,
			0,
			1,
			sdk.NewCoin(s.gasTokenDenom, math.NewInt(3000000)),
		)
		s.Require().NoError(err)

		normalTx2, err := testutils.CreateRandomTx(
			s.encodingConfig.TxConfig,
			s.accounts[2],
			0,
			1,
			0,
			1,
			sdk.NewCoin(s.gasTokenDenom, math.NewInt(3000000)),
		)
		s.Require().NoError(err)

		// Set up the default lane
		defaultLane := s.setUpStandardLane(math.LegacyMustNewDecFromStr("0.5"), map[sdk.Tx]bool{
			normalTx:  true,
			normalTx2: false,
		})

		// Set up the TOB lane
		mevLane := s.setUpTOBLane(math.LegacyMustNewDecFromStr("0.5"), map[sdk.Tx]bool{
			bidTx:     true,
			bundle[0]: true,
			bundle[1]: true,
		})

		proposal := s.createProposal(map[string]uint64{defaultLane.Name(): 2, mevLane.Name(): 3}, bidTx, bundle[0], bundle[1], normalTx, normalTx2)

		proposalHandler := s.setUpProposalHandlers([]block.Lane{mevLane, defaultLane}).ProcessProposalHandler()
		resp, err := proposalHandler(s.ctx, &cometabci.RequestProcessProposal{Txs: proposal})
		s.Require().NotNil(resp)
		s.Require().Error(err)
	})

	s.Run("can process a invalid proposal where a lane consumes too much gas", func() {
		s.setBlockParams(1000, 10000000)

		bidTx, _, err := testutils.CreateAuctionTx(
			s.encodingConfig.TxConfig,
			s.accounts[0],
			sdk.NewCoin(s.gasTokenDenom, math.NewInt(1000000)),
			0,
			1,
			s.accounts[0:0],
			10000000000, // This should consume too much gas for the lane
		)
		s.Require().NoError(err)

		normalTx, err := testutils.CreateRandomTx(
			s.encodingConfig.TxConfig,
			s.accounts[1],
			0,
			1,
			0,
			1,
			sdk.NewCoin(s.gasTokenDenom, math.NewInt(3000000)),
		)
		s.Require().NoError(err)

		normalTx2, err := testutils.CreateRandomTx(
			s.encodingConfig.TxConfig,
			s.accounts[2],
			0,
			1,
			0,
			1,
			sdk.NewCoin(s.gasTokenDenom, math.NewInt(2000000)),
		)
		s.Require().NoError(err)

		// Set up the default lane
		defaultLane := s.setUpStandardLane(math.LegacyMustNewDecFromStr("0"), nil)

		// Set up the TOB lane
		mevLane := s.setUpTOBLane(math.LegacyMustNewDecFromStr("0.1"), nil)

		proposal := s.createProposal(map[string]uint64{defaultLane.Name(): 2, mevLane.Name(): 1}, bidTx, normalTx, normalTx2)

		proposalHandler := s.setUpProposalHandlers([]block.Lane{mevLane, defaultLane}).ProcessProposalHandler()
		resp, err := proposalHandler(s.ctx, &cometabci.RequestProcessProposal{Txs: proposal})
		s.Require().NotNil(resp)
		s.Require().Error(err)
	})

	s.Run("can process a invalid proposal where a lane consumes too much block space", func() {
		bidTx, _, err := testutils.CreateAuctionTx(
			s.encodingConfig.TxConfig,
			s.accounts[0],
			sdk.NewCoin(s.gasTokenDenom, math.NewInt(1000000)),
			0,
			1,
			s.accounts[0:0],
			1,
		)
		s.Require().NoError(err)

		normalTx, err := testutils.CreateRandomTx(
			s.encodingConfig.TxConfig,
			s.accounts[1],
			0,
			1,
			0,
			1,
			sdk.NewCoin(s.gasTokenDenom, math.NewInt(3000000)),
		)
		s.Require().NoError(err)

		normalTx2, err := testutils.CreateRandomTx(
			s.encodingConfig.TxConfig,
			s.accounts[2],
			0,
			1,
			0,
			1,
			sdk.NewCoin(s.gasTokenDenom, math.NewInt(2000000)),
		)
		s.Require().NoError(err)

		proposalTxs := s.getTxBytes(bidTx, normalTx, normalTx2)

		s.setBlockParams(1000, int64(len(proposalTxs[0])+len(proposalTxs[1])+len(proposalTxs[2])-1))

		// Set up the default lane
		defaultLane := s.setUpStandardLane(math.LegacyMustNewDecFromStr("0.5"), map[sdk.Tx]bool{
			normalTx:  true,
			normalTx2: true,
		})

		// Set up the TOB lane
		mevLane := s.setUpTOBLane(math.LegacyMustNewDecFromStr("0.5"), map[sdk.Tx]bool{
			bidTx: true,
		})

		proposal := s.createProposal(map[string]uint64{defaultLane.Name(): 2, mevLane.Name(): 1}, bidTx, normalTx, normalTx2)

		proposalHandler := s.setUpProposalHandlers([]block.Lane{mevLane, defaultLane}).ProcessProposalHandler()
		resp, err := proposalHandler(s.ctx, &cometabci.RequestProcessProposal{Txs: proposal})
		s.Require().NotNil(resp)
		s.Require().Error(err)
	})
}

func (s *ProposalsTestSuite) TestValidateBasic() {
	// Set up the default lane with no transactions
	mevlane := s.setUpTOBLane(math.LegacyMustNewDecFromStr("0.25"), nil)
	freelane := s.setUpFreeLane(math.LegacyMustNewDecFromStr("0.25"), nil)
	defaultLane := s.setUpStandardLane(math.LegacyMustNewDecFromStr("0.0"), nil)

	proposalHandlers := s.setUpProposalHandlers([]block.Lane{
		mevlane,
		freelane,
		defaultLane,
	})

	s.Run("can validate an empty proposal", func() {
		info := s.createProposalInfoBytes(0, 0, 0, 0, nil)
		proposal := [][]byte{info}

		_, partialProposals, err := proposalHandlers.ValidateBasic(proposal)
		s.Require().NoError(err)
		s.Require().Equal(3, len(partialProposals))

		for _, partialProposal := range partialProposals {
			s.Require().Equal(0, len(partialProposal))
		}
	})

	s.Run("should invalidate proposal with mismatch in transactions and proposal info", func() {
		info := s.createProposalInfoBytes(0, 0, 0, 0, nil)
		proposal := [][]byte{info, {0x01, 0x02, 0x03}}

		_, _, err := proposalHandlers.ValidateBasic(proposal)
		s.Require().Error(err)
	})

	s.Run("should invalidate proposal without info", func() {
		proposal := [][]byte{{0x01, 0x02, 0x03}}

		_, _, err := proposalHandlers.ValidateBasic(proposal)
		s.Require().Error(err)
	})

	s.Run("should invalidate completely empty proposal", func() {
		proposal := [][]byte{}

		_, _, err := proposalHandlers.ValidateBasic(proposal)
		s.Require().Error(err)
	})

	s.Run("should invalidate proposal with mismatch txs count with proposal info", func() {
		info := s.createProposalInfoBytes(0, 0, 0, 0, nil)
		proposal := [][]byte{info, {0x01, 0x02, 0x03}, {0x01, 0x02, 0x03}}

		_, _, err := proposalHandlers.ValidateBasic(proposal)
		s.Require().Error(err)
	})

	s.Run("can validate a proposal with a single tx", func() {
		tx, err := testutils.CreateRandomTx(
			s.encodingConfig.TxConfig,
			s.accounts[0],
			0,
			0,
			0,
			1,
		)
		s.Require().NoError(err)
		proposal := s.getTxBytes(tx)

		size, limit := s.getTxInfos(tx)
		maxSize, maxLimit := proposals.GetBlockLimits(s.ctx)
		info := s.createProposalInfoBytes(
			maxLimit,
			limit,
			maxSize,
			size,
			map[string]uint64{
				defaultLane.Name(): 1,
			},
		)

		proposal = append([][]byte{info}, proposal...)

		_, partialProposals, err := proposalHandlers.ValidateBasic(proposal)
		s.Require().NoError(err)

		s.Require().Equal(3, len(partialProposals))
		s.Require().Equal(0, len(partialProposals[0]))
		s.Require().Equal(0, len(partialProposals[1]))
		s.Require().Equal(1, len(partialProposals[2]))
		s.Require().Equal(proposal[1], partialProposals[2][0])
	})

	s.Run("can validate a proposal with multiple txs from single lane", func() {
		tx, err := testutils.CreateRandomTx(
			s.encodingConfig.TxConfig,
			s.accounts[0],
			0,
			0,
			0,
			1,
		)
		s.Require().NoError(err)

		tx2, err := testutils.CreateRandomTx(
			s.encodingConfig.TxConfig,
			s.accounts[1],
			0,
			0,
			0,
			1,
		)
		s.Require().NoError(err)

<<<<<<< HEAD
		proposal := s.getTxBytes(tx, tx2)

		size, limit := s.getTxInfos(tx, tx2)
		maxSize, maxLimit := proposals.GetBlockLimits(s.ctx)
		info := s.createProposalInfoBytes(
			maxLimit,
			limit,
			maxSize,
			size,
			map[string]uint64{
				defaultLane.Name(): 2,
			},
		)
=======
func (s *ProposalsTestSuite) setUpStandardLane(maxBlockSpace math.LegacyDec, expectedExecution map[sdk.Tx]bool) *defaultlane.DefaultLane {
	cfg := base.LaneConfig{
		Logger:          log.NewTestLogger(s.T()),
		TxEncoder:       s.encodingConfig.TxConfig.TxEncoder(),
		TxDecoder:       s.encodingConfig.TxConfig.TxDecoder(),
		SignerExtractor: signer_extraction.NewDefaultAdapter(),
		AnteHandler:     s.setUpAnteHandler(expectedExecution),
		MaxBlockSpace:   maxBlockSpace,
	}
>>>>>>> 65784e27

		proposal = append([][]byte{info}, proposal...)

<<<<<<< HEAD
		_, partialProposals, err := proposalHandlers.ValidateBasic(proposal)
		s.Require().NoError(err)

		s.Require().Equal(3, len(partialProposals))
		s.Require().Equal(0, len(partialProposals[0]))
		s.Require().Equal(0, len(partialProposals[1]))
		s.Require().Equal(2, len(partialProposals[2]))
		s.Require().Equal(proposal[1], partialProposals[2][0])
		s.Require().Equal(proposal[2], partialProposals[2][1])
	})

	s.Run("can validate a proposal with 1 tx from each lane", func() {
		tx, err := testutils.CreateRandomTx(
			s.encodingConfig.TxConfig,
			s.accounts[0],
			0,
			0,
			0,
			1,
		)
		s.Require().NoError(err)
=======
func (s *ProposalsTestSuite) setUpTOBLane(maxBlockSpace math.LegacyDec, expectedExecution map[sdk.Tx]bool) *mev.MEVLane {
	cfg := base.LaneConfig{
		Logger:          log.NewTestLogger(s.T()),
		TxEncoder:       s.encodingConfig.TxConfig.TxEncoder(),
		TxDecoder:       s.encodingConfig.TxConfig.TxDecoder(),
		AnteHandler:     s.setUpAnteHandler(expectedExecution),
		SignerExtractor: signer_extraction.NewDefaultAdapter(),
		MaxBlockSpace:   maxBlockSpace,
	}

	return mev.NewMEVLane(cfg, mev.NewDefaultAuctionFactory(cfg.TxDecoder, signer_extraction.NewDefaultAdapter()))
}

func (s *ProposalsTestSuite) setUpFreeLane(maxBlockSpace math.LegacyDec, expectedExecution map[sdk.Tx]bool) *free.FreeLane {
	cfg := base.LaneConfig{
		Logger:          log.NewTestLogger(s.T()),
		TxEncoder:       s.encodingConfig.TxConfig.TxEncoder(),
		TxDecoder:       s.encodingConfig.TxConfig.TxDecoder(),
		AnteHandler:     s.setUpAnteHandler(expectedExecution),
		SignerExtractor: signer_extraction.NewDefaultAdapter(),
		MaxBlockSpace:   maxBlockSpace,
	}
>>>>>>> 65784e27

		tx2, err := testutils.CreateRandomTx(
			s.encodingConfig.TxConfig,
			s.accounts[1],
			0,
			0,
			0,
			1,
		)
		s.Require().NoError(err)

<<<<<<< HEAD
		tx3, err := testutils.CreateRandomTx(
			s.encodingConfig.TxConfig,
			s.accounts[2],
			0,
			0,
			0,
			1,
		)
		s.Require().NoError(err)
=======
func (s *ProposalsTestSuite) setUpPanicLane(maxBlockSpace math.LegacyDec) *base.BaseLane {
	cfg := base.LaneConfig{
		Logger:          log.NewTestLogger(s.T()),
		TxEncoder:       s.encodingConfig.TxConfig.TxEncoder(),
		TxDecoder:       s.encodingConfig.TxConfig.TxDecoder(),
		SignerExtractor: signer_extraction.NewDefaultAdapter(),
		MaxBlockSpace:   maxBlockSpace,
	}

	lane := base.NewBaseLane(
		cfg,
		"panic",
		base.NewMempool[string](base.DefaultTxPriority(), cfg.TxEncoder, signer_extraction.NewDefaultAdapter(), 0),
		base.DefaultMatchHandler(),
	)

	lane.SetPrepareLaneHandler(base.PanicPrepareLaneHandler())
	lane.SetProcessLaneHandler(base.PanicProcessLaneHandler())

	return lane
}
>>>>>>> 65784e27

		proposal := s.getTxBytes(tx, tx2, tx3)

		size, limit := s.getTxInfos(tx, tx2, tx3)
		maxSize, maxLimit := proposals.GetBlockLimits(s.ctx)

		info := s.createProposalInfoBytes(
			maxLimit,
			limit,
			maxSize,
			size,
			map[string]uint64{
				defaultLane.Name(): 1,
				mevlane.Name():     1,
				freelane.Name():    1,
			},
		)

		proposal = append([][]byte{info}, proposal...)

		_, partialProposals, err := proposalHandlers.ValidateBasic(proposal)
		s.Require().NoError(err)

		s.Require().Equal(3, len(partialProposals))
		s.Require().Equal(1, len(partialProposals[0]))
		s.Require().Equal(proposal[1], partialProposals[0][0])

		s.Require().Equal(1, len(partialProposals[1]))
		s.Require().Equal(proposal[2], partialProposals[1][0])

		s.Require().Equal(1, len(partialProposals[2]))
		s.Require().Equal(proposal[3], partialProposals[2][0])
	})
}<|MERGE_RESOLUTION|>--- conflicted
+++ resolved
@@ -13,7 +13,6 @@
 	"github.com/stretchr/testify/suite"
 
 	"github.com/skip-mev/block-sdk/abci"
-	signer_extraction "github.com/skip-mev/block-sdk/adapters/signer_extraction_adapter"
 	"github.com/skip-mev/block-sdk/block"
 	"github.com/skip-mev/block-sdk/block/proposals"
 	testutils "github.com/skip-mev/block-sdk/testutils"
@@ -1287,7 +1286,7 @@
 		info := s.createProposalInfoBytes(0, 0, 0, 0, nil)
 		proposal := [][]byte{info}
 
-		_, partialProposals, err := proposalHandlers.ValidateBasic(proposal)
+		_, partialProposals, err := proposalHandlers.ExtractLanes(proposal)
 		s.Require().NoError(err)
 		s.Require().Equal(3, len(partialProposals))
 
@@ -1300,21 +1299,21 @@
 		info := s.createProposalInfoBytes(0, 0, 0, 0, nil)
 		proposal := [][]byte{info, {0x01, 0x02, 0x03}}
 
-		_, _, err := proposalHandlers.ValidateBasic(proposal)
+		_, _, err := proposalHandlers.ExtractLanes(proposal)
 		s.Require().Error(err)
 	})
 
 	s.Run("should invalidate proposal without info", func() {
 		proposal := [][]byte{{0x01, 0x02, 0x03}}
 
-		_, _, err := proposalHandlers.ValidateBasic(proposal)
+		_, _, err := proposalHandlers.ExtractLanes(proposal)
 		s.Require().Error(err)
 	})
 
 	s.Run("should invalidate completely empty proposal", func() {
 		proposal := [][]byte{}
 
-		_, _, err := proposalHandlers.ValidateBasic(proposal)
+		_, _, err := proposalHandlers.ExtractLanes(proposal)
 		s.Require().Error(err)
 	})
 
@@ -1322,7 +1321,7 @@
 		info := s.createProposalInfoBytes(0, 0, 0, 0, nil)
 		proposal := [][]byte{info, {0x01, 0x02, 0x03}, {0x01, 0x02, 0x03}}
 
-		_, _, err := proposalHandlers.ValidateBasic(proposal)
+		_, _, err := proposalHandlers.ExtractLanes(proposal)
 		s.Require().Error(err)
 	})
 
@@ -1352,7 +1351,7 @@
 
 		proposal = append([][]byte{info}, proposal...)
 
-		_, partialProposals, err := proposalHandlers.ValidateBasic(proposal)
+		_, partialProposals, err := proposalHandlers.ExtractLanes(proposal)
 		s.Require().NoError(err)
 
 		s.Require().Equal(3, len(partialProposals))
@@ -1383,7 +1382,6 @@
 		)
 		s.Require().NoError(err)
 
-<<<<<<< HEAD
 		proposal := s.getTxBytes(tx, tx2)
 
 		size, limit := s.getTxInfos(tx, tx2)
@@ -1397,22 +1395,10 @@
 				defaultLane.Name(): 2,
 			},
 		)
-=======
-func (s *ProposalsTestSuite) setUpStandardLane(maxBlockSpace math.LegacyDec, expectedExecution map[sdk.Tx]bool) *defaultlane.DefaultLane {
-	cfg := base.LaneConfig{
-		Logger:          log.NewTestLogger(s.T()),
-		TxEncoder:       s.encodingConfig.TxConfig.TxEncoder(),
-		TxDecoder:       s.encodingConfig.TxConfig.TxDecoder(),
-		SignerExtractor: signer_extraction.NewDefaultAdapter(),
-		AnteHandler:     s.setUpAnteHandler(expectedExecution),
-		MaxBlockSpace:   maxBlockSpace,
-	}
->>>>>>> 65784e27
 
 		proposal = append([][]byte{info}, proposal...)
 
-<<<<<<< HEAD
-		_, partialProposals, err := proposalHandlers.ValidateBasic(proposal)
+		_, partialProposals, err := proposalHandlers.ExtractLanes(proposal)
 		s.Require().NoError(err)
 
 		s.Require().Equal(3, len(partialProposals))
@@ -1433,30 +1419,6 @@
 			1,
 		)
 		s.Require().NoError(err)
-=======
-func (s *ProposalsTestSuite) setUpTOBLane(maxBlockSpace math.LegacyDec, expectedExecution map[sdk.Tx]bool) *mev.MEVLane {
-	cfg := base.LaneConfig{
-		Logger:          log.NewTestLogger(s.T()),
-		TxEncoder:       s.encodingConfig.TxConfig.TxEncoder(),
-		TxDecoder:       s.encodingConfig.TxConfig.TxDecoder(),
-		AnteHandler:     s.setUpAnteHandler(expectedExecution),
-		SignerExtractor: signer_extraction.NewDefaultAdapter(),
-		MaxBlockSpace:   maxBlockSpace,
-	}
-
-	return mev.NewMEVLane(cfg, mev.NewDefaultAuctionFactory(cfg.TxDecoder, signer_extraction.NewDefaultAdapter()))
-}
-
-func (s *ProposalsTestSuite) setUpFreeLane(maxBlockSpace math.LegacyDec, expectedExecution map[sdk.Tx]bool) *free.FreeLane {
-	cfg := base.LaneConfig{
-		Logger:          log.NewTestLogger(s.T()),
-		TxEncoder:       s.encodingConfig.TxConfig.TxEncoder(),
-		TxDecoder:       s.encodingConfig.TxConfig.TxDecoder(),
-		AnteHandler:     s.setUpAnteHandler(expectedExecution),
-		SignerExtractor: signer_extraction.NewDefaultAdapter(),
-		MaxBlockSpace:   maxBlockSpace,
-	}
->>>>>>> 65784e27
 
 		tx2, err := testutils.CreateRandomTx(
 			s.encodingConfig.TxConfig,
@@ -1468,7 +1430,6 @@
 		)
 		s.Require().NoError(err)
 
-<<<<<<< HEAD
 		tx3, err := testutils.CreateRandomTx(
 			s.encodingConfig.TxConfig,
 			s.accounts[2],
@@ -1478,29 +1439,6 @@
 			1,
 		)
 		s.Require().NoError(err)
-=======
-func (s *ProposalsTestSuite) setUpPanicLane(maxBlockSpace math.LegacyDec) *base.BaseLane {
-	cfg := base.LaneConfig{
-		Logger:          log.NewTestLogger(s.T()),
-		TxEncoder:       s.encodingConfig.TxConfig.TxEncoder(),
-		TxDecoder:       s.encodingConfig.TxConfig.TxDecoder(),
-		SignerExtractor: signer_extraction.NewDefaultAdapter(),
-		MaxBlockSpace:   maxBlockSpace,
-	}
-
-	lane := base.NewBaseLane(
-		cfg,
-		"panic",
-		base.NewMempool[string](base.DefaultTxPriority(), cfg.TxEncoder, signer_extraction.NewDefaultAdapter(), 0),
-		base.DefaultMatchHandler(),
-	)
-
-	lane.SetPrepareLaneHandler(base.PanicPrepareLaneHandler())
-	lane.SetProcessLaneHandler(base.PanicProcessLaneHandler())
-
-	return lane
-}
->>>>>>> 65784e27
 
 		proposal := s.getTxBytes(tx, tx2, tx3)
 
@@ -1521,7 +1459,7 @@
 
 		proposal = append([][]byte{info}, proposal...)
 
-		_, partialProposals, err := proposalHandlers.ValidateBasic(proposal)
+		_, partialProposals, err := proposalHandlers.ExtractLanes(proposal)
 		s.Require().NoError(err)
 
 		s.Require().Equal(3, len(partialProposals))
